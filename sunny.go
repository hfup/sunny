--- conflicted
+++ resolved
@@ -676,7 +676,7 @@
 	}
 	return s.databaseClientManager.GetDBFromKey(key)
 }
-<<<<<<< HEAD
+
 
 // 获取默认数据库客户端
 // 返回：
@@ -706,6 +706,4 @@
 //  - 错误
 func (s *Sunny) UseAsyncRunAbles(runAbles ...types.RunAbleInf) {
 	s.asyncRunAbles = append(s.asyncRunAbles, runAbles...)
-}
-=======
->>>>>>> 74a6b225
+}